--- conflicted
+++ resolved
@@ -51,15 +51,10 @@
     etc/neutron/plugins/linuxbridge = etc/neutron/plugins/linuxbridge/linuxbridge_conf.ini
     etc/neutron/plugins/metaplugin = etc/neutron/plugins/metaplugin/metaplugin.ini
     etc/neutron/plugins/midonet = etc/neutron/plugins/midonet/midonet.ini
-<<<<<<< HEAD
-    etc/neutron/plugins/ml2 = etc/neutron/plugins/ml2/ml2_conf.ini
-        etc/neutron/plugins/ml2/ml2_conf_arista.ini
-=======
     etc/neutron/plugins/ml2 = 
         etc/neutron/plugins/ml2/ml2_conf.ini
         etc/neutron/plugins/ml2/ml2_conf_arista.ini
         etc/neutron/plugins/ml2/ml2_conf_cisco.ini
->>>>>>> d7855621
     etc/neutron/plugins/mlnx = etc/neutron/plugins/mlnx/mlnx_conf.ini
     etc/neutron/plugins/nec = etc/neutron/plugins/nec/nec.ini
     etc/neutron/plugins/nicira = etc/neutron/plugins/nicira/nvp.ini
@@ -114,12 +109,9 @@
     quantum-ovs-cleanup = neutron.agent.ovs_cleanup_util:main
     quantum-ryu-agent = neutron.plugins.ryu.agent.ryu_neutron_agent:main
     quantum-server = neutron.server:main
-<<<<<<< HEAD
-=======
     quantum-rootwrap = neutron.openstack.common.rootwrap.cmd:main
     quantum-usage-audit = neutron.cmd.usage_audit:main
     neutron-metering-agent = neutron.services.metering.agents.metering_agent:main
->>>>>>> d7855621
 neutron.ml2.type_drivers =
     flat = neutron.plugins.ml2.drivers.type_flat:FlatTypeDriver
     local = neutron.plugins.ml2.drivers.type_local:LocalTypeDriver
@@ -134,10 +126,7 @@
     hyperv = neutron.plugins.ml2.drivers.mech_hyperv:HypervMechanismDriver
     ncs = neutron.plugins.ml2.drivers.mechanism_ncs:NCSMechanismDriver
     arista = neutron.plugins.ml2.drivers.mech_arista.mechanism_arista:AristaDriver
-<<<<<<< HEAD
-=======
     cisco_nexus = neutron.plugins.ml2.drivers.cisco.mech_cisco_nexus:CiscoNexusMechanismDriver
->>>>>>> d7855621
 
 [build_sphinx]
 all_files = 1
