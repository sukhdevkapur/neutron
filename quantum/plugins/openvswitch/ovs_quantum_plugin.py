# vim: tabstop=4 shiftwidth=4 softtabstop=4
# Copyright 2011 Nicira Networks, Inc.
# All Rights Reserved.
#
#    Licensed under the Apache License, Version 2.0 (the "License"); you may
#    not use this file except in compliance with the License. You may obtain
#    a copy of the License at
#
#         http://www.apache.org/licenses/LICENSE-2.0
#
#    Unless required by applicable law or agreed to in writing, software
#    distributed under the License is distributed on an "AS IS" BASIS, WITHOUT
#    WARRANTIES OR CONDITIONS OF ANY KIND, either express or implied. See the
#    License for the specific language governing permissions and limitations
#    under the License.
# @author: Somik Behera, Nicira Networks, Inc.
# @author: Brad Hall, Nicira Networks, Inc.
# @author: Dan Wendlandt, Nicira Networks, Inc.
# @author: Dave Lapsley, Nicira Networks, Inc.
# @author: Aaron Rosen, Nicira Networks, Inc.
# @author: Bob Kukura, Red Hat, Inc.

import sys


from quantum.api.v2 import attributes
from quantum.common import constants as q_const
from quantum.common import exceptions as q_exc
from quantum.common import rpc as q_rpc
from quantum.common import topics
from quantum.db import db_base_plugin_v2
from quantum.db import dhcp_rpc_base
from quantum.db import l3_db
from quantum.db import l3_rpc_base
# NOTE: quota_db cannot be removed, it is for db model
from quantum.db import quota_db
from quantum.extensions import portbindings
from quantum.extensions import providernet as provider
from quantum.openstack.common import cfg
from quantum.openstack.common import log as logging
from quantum.openstack.common import rpc
from quantum.openstack.common.rpc import proxy
from quantum.plugins.openvswitch.common import constants
from quantum.plugins.openvswitch import ovs_db_v2
from quantum.plugins.openvswitch.common import config
from quantum import policy

from quantum.plugins.openvswitch.ovs_driver_adapter import OVSDriverAdapter


LOG = logging.getLogger(__name__)


class OVSRpcCallbacks(dhcp_rpc_base.DhcpRpcCallbackMixin,
                      l3_rpc_base.L3RpcCallbackMixin):

    # Set RPC API version to 1.0 by default.
    RPC_API_VERSION = '1.0'

    def __init__(self, notifier):
        self.notifier = notifier

    def create_rpc_dispatcher(self):
        '''Get the rpc dispatcher for this manager.

        If a manager would like to set an rpc API version, or support more than
        one class as the target of rpc messages, override this method.
        '''
        return q_rpc.PluginRpcDispatcher([self])

    def get_device_details(self, rpc_context, **kwargs):
        """Agent requests device details"""
        agent_id = kwargs.get('agent_id')
        device = kwargs.get('device')
        LOG.debug(_("Device %(device)s details requested from %(agent_id)s"),
                  locals())
        port = ovs_db_v2.get_port(device)
        if port:
            binding = ovs_db_v2.get_network_binding(None, port['network_id'])
            entry = {'device': device,
                     'network_id': port['network_id'],
                     'port_id': port['id'],
                     'admin_state_up': port['admin_state_up'],
                     'network_type': binding.network_type,
                     'segmentation_id': binding.segmentation_id,
                     'physical_network': binding.physical_network}
            # Set the port status to UP
            ovs_db_v2.set_port_status(port['id'], q_const.PORT_STATUS_ACTIVE)
        else:
            entry = {'device': device}
            LOG.debug(_("%s can not be found in database"), device)
        return entry

    def update_device_down(self, rpc_context, **kwargs):
        """Device no longer exists on agent"""
        # (TODO) garyk - live migration and port status
        agent_id = kwargs.get('agent_id')
        device = kwargs.get('device')
        LOG.debug(_("Device %(device)s no longer exists on %(agent_id)s"),
                  locals())
        port = ovs_db_v2.get_port(device)
        if port:
            entry = {'device': device,
                     'exists': True}
            # Set port status to DOWN
            ovs_db_v2.set_port_status(port['id'], q_const.PORT_STATUS_DOWN)
        else:
            entry = {'device': device,
                     'exists': False}
            LOG.debug(_("%s can not be found in database"), device)
        return entry

    def tunnel_sync(self, rpc_context, **kwargs):
        """Update new tunnel.

        Updates the datbase with the tunnel IP. All listening agents will also
        be notified about the new tunnel IP.
        """
        tunnel_ip = kwargs.get('tunnel_ip')
        # Update the database with the IP
        tunnel = ovs_db_v2.add_tunnel_endpoint(tunnel_ip)
        tunnels = ovs_db_v2.get_tunnel_endpoints()
        entry = dict()
        entry['tunnels'] = tunnels
        # Notify all other listening agents
        self.notifier.tunnel_update(rpc_context, tunnel.ip_address,
                                    tunnel.id)
        # Return the list of tunnels IP's to the agent
        return entry


class AgentNotifierApi(proxy.RpcProxy):
    '''Agent side of the openvswitch rpc API.

    API version history:
        1.0 - Initial version.

    '''

    BASE_RPC_API_VERSION = '1.0'

    def __init__(self, topic):
        super(AgentNotifierApi, self).__init__(
            topic=topic, default_version=self.BASE_RPC_API_VERSION)
        self.topic_network_delete = topics.get_topic_name(topic,
                                                          topics.NETWORK,
                                                          topics.DELETE)
        self.topic_port_update = topics.get_topic_name(topic,
                                                       topics.PORT,
                                                       topics.UPDATE)
        self.topic_tunnel_update = topics.get_topic_name(topic,
                                                         constants.TUNNEL,
                                                         topics.UPDATE)

    def network_delete(self, context, network_id):
        self.fanout_cast(context,
                         self.make_msg('network_delete',
                                       network_id=network_id),
                         topic=self.topic_network_delete)

    def port_update(self, context, port, network_type, segmentation_id,
                    physical_network):
        self.fanout_cast(context,
                         self.make_msg('port_update',
                                       port=port,
                                       network_type=network_type,
                                       segmentation_id=segmentation_id,
                                       physical_network=physical_network),
                         topic=self.topic_port_update)

    def tunnel_update(self, context, tunnel_ip, tunnel_id):
        self.fanout_cast(context,
                         self.make_msg('tunnel_update',
                                       tunnel_ip=tunnel_ip,
                                       tunnel_id=tunnel_id),
                         topic=self.topic_tunnel_update)


class OVSQuantumPluginV2(db_base_plugin_v2.QuantumDbPluginV2,
                         l3_db.L3_NAT_db_mixin):
    """Implement the Quantum abstractions using Open vSwitch.

    Depending on whether tunneling is enabled, either a GRE tunnel or
    a new VLAN is created for each network. An agent is relied upon to
    perform the actual OVS configuration on each host.

    The provider extension is also supported. As discussed in
    https://bugs.launchpad.net/quantum/+bug/1023156, this class could
    be simplified, and filtering on extended attributes could be
    handled, by adding support for extended attributes to the
    QuantumDbPluginV2 base class. When that occurs, this class should
    be updated to take advantage of it.

    The port binding extension enables an external application relay
    information to and from the plugin.
    """

    # This attribute specifies whether the plugin supports or not
    # bulk operations. Name mangling is used in order to ensure it
    # is qualified by class
    __native_bulk_support = True
    supported_extension_aliases = ["provider", "router", "binding", "quotas"]

    network_view = "extension:provider_network:view"
    network_set = "extension:provider_network:set"
    binding_view = "extension:port_binding:view"
    binding_set = "extension:port_binding:set"

    def __init__(self, configfile=None):
        ovs_db_v2.initialize()
        self._parse_network_vlan_ranges()
        ovs_db_v2.sync_vlan_allocations(self.network_vlan_ranges)
        self.tenant_network_type = cfg.CONF.OVS.tenant_network_type
        if self.tenant_network_type not in [constants.TYPE_LOCAL,
                                            constants.TYPE_VLAN,
                                            constants.TYPE_GRE,
                                            constants.TYPE_NONE]:
<<<<<<< HEAD
            LOG.error(_("Invalid tenant_network_type: %s. "
                      "Agent terminated!"),
=======
            LOG.error("Invalid tenant_network_type: %s. "
                      "Agent terminated!",
>>>>>>> 02d897c0
                      self.tenant_network_type)
            sys.exit(1)
        self.enable_tunneling = cfg.CONF.OVS.enable_tunneling
        self.tunnel_id_ranges = []
        if self.enable_tunneling:
            self._parse_tunnel_id_ranges()
            ovs_db_v2.sync_tunnel_allocations(self.tunnel_id_ranges)
        elif self.tenant_network_type == constants.TYPE_GRE:
<<<<<<< HEAD
            LOG.error(_("Tunneling disabled but tenant_network_type is 'gre'. "
                      "Agent terminated!"))
=======
            LOG.error("Tunneling disabled but tenant_network_type is 'gre'. "
                      "Agent terminated!")
>>>>>>> 02d897c0
            sys.exit(1)
        self.setup_rpc()
        self._initialize_ovs_driver()

    def _initialize_ovs_driver(self):
        self._ovs_driver = OVSDriverAdapter()

    def setup_rpc(self):
        # RPC support
        self.topic = topics.PLUGIN
        self.conn = rpc.create_connection(new=True)
        self.notifier = AgentNotifierApi(topics.AGENT)
        self.callbacks = OVSRpcCallbacks(self.notifier)
        self.dispatcher = self.callbacks.create_rpc_dispatcher()
        self.conn.create_consumer(self.topic, self.dispatcher,
                                  fanout=False)
        # Consume from all consumers in a thread
        self.conn.consume_in_thread()

    def _parse_network_vlan_ranges(self):
        self.network_vlan_ranges = {}
        for entry in cfg.CONF.OVS.network_vlan_ranges:
            entry = entry.strip()
            if ':' in entry:
                try:
                    physical_network, vlan_min, vlan_max = entry.split(':')
                    self._add_network_vlan_range(physical_network.strip(),
                                                 int(vlan_min),
                                                 int(vlan_max))
                except ValueError as ex:
<<<<<<< HEAD
                    LOG.error(_("Invalid network VLAN range: "
                                "'%(range)s' - %(e)s. Agent terminated!"),
                              {'range': entry, 'e': ex})
=======
                    LOG.error("Invalid network VLAN range: '%s' - %s. "
                              "Agent terminated!",
                              entry, ex)
>>>>>>> 02d897c0
                    sys.exit(1)
            else:
                self._add_network(entry)
        LOG.info(_("Network VLAN ranges: %s"), self.network_vlan_ranges)

    def _add_network_vlan_range(self, physical_network, vlan_min, vlan_max):
        self._add_network(physical_network)
        self.network_vlan_ranges[physical_network].append((vlan_min, vlan_max))

    def _add_network(self, physical_network):
        if physical_network not in self.network_vlan_ranges:
            self.network_vlan_ranges[physical_network] = []

    def _parse_tunnel_id_ranges(self):
        for entry in cfg.CONF.OVS.tunnel_id_ranges:
            entry = entry.strip()
            try:
                tun_min, tun_max = entry.split(':')
                self.tunnel_id_ranges.append((int(tun_min), int(tun_max)))
            except ValueError as ex:
<<<<<<< HEAD
                LOG.error(_("Invalid tunnel ID range: "
                            "'%(range)s' - %(e)s. Agent terminated!"),
                          {'range': entry, 'e': ex})
=======
                LOG.error("Invalid tunnel ID range: '%s' - %s. "
                          "Agent terminated!", entry, ex)
>>>>>>> 02d897c0
                sys.exit(1)
        LOG.info(_("Tunnel ID ranges: %s"), self.tunnel_id_ranges)

    # TODO(rkukura) Use core mechanism for attribute authorization
    # when available.

    def _check_view_auth(self, context, resource, action):
        return policy.check(context, action, resource)

    def _enforce_set_auth(self, context, resource, action):
        policy.enforce(context, action, resource)

    def _extend_network_dict_provider(self, context, network):
        if self._check_view_auth(context, network, self.network_view):
            binding = ovs_db_v2.get_network_binding(context.session,
                                                    network['id'])
            network[provider.NETWORK_TYPE] = binding.network_type
            if binding.network_type == constants.TYPE_GRE:
                network[provider.PHYSICAL_NETWORK] = None
                network[provider.SEGMENTATION_ID] = binding.segmentation_id
            elif binding.network_type == constants.TYPE_FLAT:
                network[provider.PHYSICAL_NETWORK] = binding.physical_network
                network[provider.SEGMENTATION_ID] = None
            elif binding.network_type == constants.TYPE_VLAN:
                network[provider.PHYSICAL_NETWORK] = binding.physical_network
                network[provider.SEGMENTATION_ID] = binding.segmentation_id
            elif binding.network_type == constants.TYPE_LOCAL:
                network[provider.PHYSICAL_NETWORK] = None
                network[provider.SEGMENTATION_ID] = None

    def _process_provider_create(self, context, attrs):
        network_type = attrs.get(provider.NETWORK_TYPE)
        physical_network = attrs.get(provider.PHYSICAL_NETWORK)
        segmentation_id = attrs.get(provider.SEGMENTATION_ID)

        network_type_set = attributes.is_attr_set(network_type)
        physical_network_set = attributes.is_attr_set(physical_network)
        segmentation_id_set = attributes.is_attr_set(segmentation_id)

        if not (network_type_set or physical_network_set or
                segmentation_id_set):
            return (None, None, None)

        # Authorize before exposing plugin details to client
        self._enforce_set_auth(context, attrs, self.network_set)

        if not network_type_set:
            msg = _("provider:network_type required")
            raise q_exc.InvalidInput(error_message=msg)
        elif network_type == constants.TYPE_FLAT:
            if segmentation_id_set:
                msg = _("provider:segmentation_id specified for flat network")
                raise q_exc.InvalidInput(error_message=msg)
            else:
                segmentation_id = constants.FLAT_VLAN_ID
        elif network_type == constants.TYPE_VLAN:
            if not segmentation_id_set:
                msg = _("provider:segmentation_id required")
                raise q_exc.InvalidInput(error_message=msg)
            if segmentation_id < 1 or segmentation_id > 4094:
                msg = _("provider:segmentation_id out of range "
                        "(1 through 4094)")
                raise q_exc.InvalidInput(error_message=msg)
        elif network_type == constants.TYPE_GRE:
            if not self.enable_tunneling:
                msg = _("GRE networks are not enabled")
                raise q_exc.InvalidInput(error_message=msg)
            if physical_network_set:
                msg = _("provider:physical_network specified for GRE "
                        "network")
                raise q_exc.InvalidInput(error_message=msg)
            else:
                physical_network = None
            if not segmentation_id_set:
                msg = _("provider:segmentation_id required")
                raise q_exc.InvalidInput(error_message=msg)
        elif network_type == constants.TYPE_LOCAL:
            if physical_network_set:
                msg = _("provider:physical_network specified for local "
                        "network")
                raise q_exc.InvalidInput(error_message=msg)
            else:
                physical_network = None
            if segmentation_id_set:
                msg = _("provider:segmentation_id specified for local "
                        "network")
                raise q_exc.InvalidInput(error_message=msg)
            else:
                segmentation_id = None
        else:
            msg = _("provider:network_type %s not supported") % network_type
            raise q_exc.InvalidInput(error_message=msg)

        if network_type in [constants.TYPE_VLAN, constants.TYPE_FLAT]:
            if physical_network_set:
                if physical_network not in self.network_vlan_ranges:
                    msg = _("Unknown provider:physical_network "
                            "%s") % physical_network
                    raise q_exc.InvalidInput(error_message=msg)
            elif 'default' in self.network_vlan_ranges:
                physical_network = 'default'
            else:
                msg = _("provider:physical_network required")
                raise q_exc.InvalidInput(error_message=msg)

        return (network_type, physical_network, segmentation_id)

    def _check_provider_update(self, context, attrs):
        network_type = attrs.get(provider.NETWORK_TYPE)
        physical_network = attrs.get(provider.PHYSICAL_NETWORK)
        segmentation_id = attrs.get(provider.SEGMENTATION_ID)

        network_type_set = attributes.is_attr_set(network_type)
        physical_network_set = attributes.is_attr_set(physical_network)
        segmentation_id_set = attributes.is_attr_set(segmentation_id)

        if not (network_type_set or physical_network_set or
                segmentation_id_set):
            return

        # Authorize before exposing plugin details to client
        self._enforce_set_auth(context, attrs, self.network_set)

        msg = _("Plugin does not support updating provider attributes")
        raise q_exc.InvalidInput(error_message=msg)

    def create_network(self, context, network):
        (network_type, physical_network,
         segmentation_id) = self._process_provider_create(context,
                                                          network['network'])

        session = context.session
        with session.begin(subtransactions=True):
            if not network_type:
                # tenant network
                network_type = self.tenant_network_type
                if network_type == constants.TYPE_NONE:
                    raise q_exc.TenantNetworksDisabled()
                elif network_type == constants.TYPE_VLAN:
                    (physical_network,
                     segmentation_id) = ovs_db_v2.reserve_vlan(session)
                elif network_type == constants.TYPE_GRE:
                    segmentation_id = ovs_db_v2.reserve_tunnel(session)
                # no reservation needed for TYPE_LOCAL
            else:
                # provider network
                if network_type in [constants.TYPE_VLAN, constants.TYPE_FLAT]:
                    ovs_db_v2.reserve_specific_vlan(session, physical_network,
                                                    segmentation_id)
                elif network_type == constants.TYPE_GRE:
                    ovs_db_v2.reserve_specific_tunnel(session, segmentation_id)
                # no reservation needed for TYPE_LOCAL
            net = super(OVSQuantumPluginV2, self).create_network(context,
                                                                 network)
            ovs_db_v2.add_network_binding(session, net['id'], network_type,
                                          physical_network, segmentation_id)

            self._process_l3_create(context, network['network'], net['id'])
            self._extend_network_dict_provider(context, net)
            self._extend_network_dict_l3(context, net)
            # note - exception will rollback entire transaction
<<<<<<< HEAD
        LOG.debug(_("Created network: %s"), net['id'])
=======

        self._ovs_driver.on_network_create(context, net)

        LOG.debug("Created network: %s", net['id'])
>>>>>>> 02d897c0
        return net

    def update_network(self, context, id, network):
        self._check_provider_update(context, network['network'])

        session = context.session
        with session.begin(subtransactions=True):
            net = super(OVSQuantumPluginV2, self).update_network(context, id,
                                                                 network)
            self._process_l3_update(context, network['network'], id)
            self._extend_network_dict_provider(context, net)
            self._extend_network_dict_l3(context, net)

        self._ovs_driver.on_network_update(context, id, network)

        return net

    def delete_network(self, context, id):
        session = context.session
        with session.begin(subtransactions=True):
            binding = ovs_db_v2.get_network_binding(session, id)
            super(OVSQuantumPluginV2, self).delete_network(context, id)
            if binding.network_type == constants.TYPE_GRE:
                ovs_db_v2.release_tunnel(session, binding.segmentation_id,
                                         self.tunnel_id_ranges)
            elif binding.network_type in [constants.TYPE_VLAN,
                                          constants.TYPE_FLAT]:
                ovs_db_v2.release_vlan(session, binding.physical_network,
                                       binding.segmentation_id,
                                       self.network_vlan_ranges)
            # the network_binding record is deleted via cascade from
            # the network record, so explicit removal is not necessary
<<<<<<< HEAD
        self.notifier.network_delete(context, id)
=======
        self._ovs_driver.on_network_delete(context, id)

        if self.agent_rpc:
            self.notifier.network_delete(self.rpc_context, id)
>>>>>>> 02d897c0

    def get_network(self, context, id, fields=None):
        session = context.session
        with session.begin(subtransactions=True):
            net = super(OVSQuantumPluginV2, self).get_network(context,
                                                              id, None)
            self._extend_network_dict_provider(context, net)
            self._extend_network_dict_l3(context, net)
        return self._fields(net, fields)

    def get_networks(self, context, filters=None, fields=None):
        session = context.session
        with session.begin(subtransactions=True):
            nets = super(OVSQuantumPluginV2, self).get_networks(context,
                                                                filters,
                                                                None)
            for net in nets:
                self._extend_network_dict_provider(context, net)
                self._extend_network_dict_l3(context, net)

            # TODO(rkukura): Filter on extended provider attributes.
            nets = self._filter_nets_l3(context, nets, filters)

        return [self._fields(net, fields) for net in nets]

<<<<<<< HEAD
    def _extend_port_dict_binding(self, context, port):
        if self._check_view_auth(context, port, self.binding_view):
            port[portbindings.VIF_TYPE] = portbindings.VIF_TYPE_OVS
            port[portbindings.CAPABILITIES] = {
                portbindings.CAP_PORT_FILTER:
                'security-group' in self.supported_extension_aliases}
        return port

    def create_port(self, context, port):
        port = super(OVSQuantumPluginV2, self).create_port(context, port)
        return self._extend_port_dict_binding(context, port)

    def get_port(self, context, id, fields=None):
        port = super(OVSQuantumPluginV2, self).get_port(context, id, fields)
        return self._fields(self._extend_port_dict_binding(context, port),
                            fields)

    def get_ports(self, context, filters=None, fields=None):
        ports = super(OVSQuantumPluginV2, self).get_ports(context, filters,
                                                          fields)
        return [self._fields(self._extend_port_dict_binding(context, port),
                             fields) for port in ports]

    def update_port(self, context, id, port):
        original_port = super(OVSQuantumPluginV2, self).get_port(context,
                                                                 id)
=======
    def create_port(self, context, port):
        self._ovs_driver.on_port_create(context, port)

        return super(OVSQuantumPluginV2, self).create_port(context, port)

    def update_port(self, context, id, port):
        if self.agent_rpc:
            original_port = super(OVSQuantumPluginV2, self).get_port(context,
                                                                     id)

        self._ovs_driver.on_port_update(context, id, port)

>>>>>>> 02d897c0
        port = super(OVSQuantumPluginV2, self).update_port(context, id, port)
        if original_port['admin_state_up'] != port['admin_state_up']:
            binding = ovs_db_v2.get_network_binding(None,
                                                    port['network_id'])
            self.notifier.port_update(context, port,
                                      binding.network_type,
                                      binding.segmentation_id,
                                      binding.physical_network)
        return self._extend_port_dict_binding(context, port)

    def delete_port(self, context, port_id, l3_port_check=True):
        # if needed, check to see if this is a port owned by
        # and l3-router.  If so, we should prevent deletion.
        if l3_port_check:
            self.prevent_l3_port_deletion(context, port_id)
        self.disassociate_floatingips(context, port_id)

        self._ovs_driver.on_port_delete(context, port_id)

        return super(OVSQuantumPluginV2, self).delete_port(context, port_id)<|MERGE_RESOLUTION|>--- conflicted
+++ resolved
@@ -22,7 +22,6 @@
 
 import sys
 
-
 from quantum.api.v2 import attributes
 from quantum.common import constants as q_const
 from quantum.common import exceptions as q_exc
@@ -40,9 +39,9 @@
 from quantum.openstack.common import log as logging
 from quantum.openstack.common import rpc
 from quantum.openstack.common.rpc import proxy
+from quantum.plugins.openvswitch.common import config
 from quantum.plugins.openvswitch.common import constants
 from quantum.plugins.openvswitch import ovs_db_v2
-from quantum.plugins.openvswitch.common import config
 from quantum import policy
 
 from quantum.plugins.openvswitch.ovs_driver_adapter import OVSDriverAdapter
@@ -215,13 +214,8 @@
                                             constants.TYPE_VLAN,
                                             constants.TYPE_GRE,
                                             constants.TYPE_NONE]:
-<<<<<<< HEAD
             LOG.error(_("Invalid tenant_network_type: %s. "
                       "Agent terminated!"),
-=======
-            LOG.error("Invalid tenant_network_type: %s. "
-                      "Agent terminated!",
->>>>>>> 02d897c0
                       self.tenant_network_type)
             sys.exit(1)
         self.enable_tunneling = cfg.CONF.OVS.enable_tunneling
@@ -230,13 +224,8 @@
             self._parse_tunnel_id_ranges()
             ovs_db_v2.sync_tunnel_allocations(self.tunnel_id_ranges)
         elif self.tenant_network_type == constants.TYPE_GRE:
-<<<<<<< HEAD
             LOG.error(_("Tunneling disabled but tenant_network_type is 'gre'. "
                       "Agent terminated!"))
-=======
-            LOG.error("Tunneling disabled but tenant_network_type is 'gre'. "
-                      "Agent terminated!")
->>>>>>> 02d897c0
             sys.exit(1)
         self.setup_rpc()
         self._initialize_ovs_driver()
@@ -267,15 +256,9 @@
                                                  int(vlan_min),
                                                  int(vlan_max))
                 except ValueError as ex:
-<<<<<<< HEAD
                     LOG.error(_("Invalid network VLAN range: "
                                 "'%(range)s' - %(e)s. Agent terminated!"),
                               {'range': entry, 'e': ex})
-=======
-                    LOG.error("Invalid network VLAN range: '%s' - %s. "
-                              "Agent terminated!",
-                              entry, ex)
->>>>>>> 02d897c0
                     sys.exit(1)
             else:
                 self._add_network(entry)
@@ -296,14 +279,9 @@
                 tun_min, tun_max = entry.split(':')
                 self.tunnel_id_ranges.append((int(tun_min), int(tun_max)))
             except ValueError as ex:
-<<<<<<< HEAD
                 LOG.error(_("Invalid tunnel ID range: "
                             "'%(range)s' - %(e)s. Agent terminated!"),
                           {'range': entry, 'e': ex})
-=======
-                LOG.error("Invalid tunnel ID range: '%s' - %s. "
-                          "Agent terminated!", entry, ex)
->>>>>>> 02d897c0
                 sys.exit(1)
         LOG.info(_("Tunnel ID ranges: %s"), self.tunnel_id_ranges)
 
@@ -465,14 +443,10 @@
             self._extend_network_dict_provider(context, net)
             self._extend_network_dict_l3(context, net)
             # note - exception will rollback entire transaction
-<<<<<<< HEAD
+
+        self._ovs_driver.on_network_create(context, net)
+
         LOG.debug(_("Created network: %s"), net['id'])
-=======
-
-        self._ovs_driver.on_network_create(context, net)
-
-        LOG.debug("Created network: %s", net['id'])
->>>>>>> 02d897c0
         return net
 
     def update_network(self, context, id, network):
@@ -505,14 +479,8 @@
                                        self.network_vlan_ranges)
             # the network_binding record is deleted via cascade from
             # the network record, so explicit removal is not necessary
-<<<<<<< HEAD
+        self._ovs_driver.on_network_delete(context, id)
         self.notifier.network_delete(context, id)
-=======
-        self._ovs_driver.on_network_delete(context, id)
-
-        if self.agent_rpc:
-            self.notifier.network_delete(self.rpc_context, id)
->>>>>>> 02d897c0
 
     def get_network(self, context, id, fields=None):
         session = context.session
@@ -538,7 +506,6 @@
 
         return [self._fields(net, fields) for net in nets]
 
-<<<<<<< HEAD
     def _extend_port_dict_binding(self, context, port):
         if self._check_view_auth(context, port, self.binding_view):
             port[portbindings.VIF_TYPE] = portbindings.VIF_TYPE_OVS
@@ -548,6 +515,7 @@
         return port
 
     def create_port(self, context, port):
+        self._ovs_driver.on_port_create(context, port)
         port = super(OVSQuantumPluginV2, self).create_port(context, port)
         return self._extend_port_dict_binding(context, port)
 
@@ -565,20 +533,9 @@
     def update_port(self, context, id, port):
         original_port = super(OVSQuantumPluginV2, self).get_port(context,
                                                                  id)
-=======
-    def create_port(self, context, port):
-        self._ovs_driver.on_port_create(context, port)
-
-        return super(OVSQuantumPluginV2, self).create_port(context, port)
-
-    def update_port(self, context, id, port):
-        if self.agent_rpc:
-            original_port = super(OVSQuantumPluginV2, self).get_port(context,
-                                                                     id)
 
         self._ovs_driver.on_port_update(context, id, port)
 
->>>>>>> 02d897c0
         port = super(OVSQuantumPluginV2, self).update_port(context, id, port)
         if original_port['admin_state_up'] != port['admin_state_up']:
             binding = ovs_db_v2.get_network_binding(None,
@@ -589,13 +546,14 @@
                                       binding.physical_network)
         return self._extend_port_dict_binding(context, port)
 
-    def delete_port(self, context, port_id, l3_port_check=True):
+    def delete_port(self, context, id, l3_port_check=True):
+
         # if needed, check to see if this is a port owned by
         # and l3-router.  If so, we should prevent deletion.
         if l3_port_check:
-            self.prevent_l3_port_deletion(context, port_id)
-        self.disassociate_floatingips(context, port_id)
+            self.prevent_l3_port_deletion(context, id)
+        self.disassociate_floatingips(context, id)
 
         self._ovs_driver.on_port_delete(context, port_id)
 
-        return super(OVSQuantumPluginV2, self).delete_port(context, port_id)+        return super(OVSQuantumPluginV2, self).delete_port(context, id)