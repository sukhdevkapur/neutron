--- conflicted
+++ resolved
@@ -22,11 +22,7 @@
     Empty implementation of OVSDriverAPI. Used for common OVS plugin within
     Openstack
     """
-<<<<<<< HEAD
-    def create_tenant_network(self, network_id):
-=======
     def create_network(self, network_id):
->>>>>>> e7a8308e
         pass
 
     def plug_host(self, network_id, segmentation_id, host_id):
@@ -35,9 +31,5 @@
     def unplug_host(self, network_id, segmentation_id, host_id):
         pass
 
-<<<<<<< HEAD
-    def delete_tenant_network(self, network_id):
-=======
     def delete_network(self, network_id):
->>>>>>> e7a8308e
         pass