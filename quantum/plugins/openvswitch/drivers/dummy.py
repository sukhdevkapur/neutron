# vim: tabstop=4 shiftwidth=4 softtabstop=4
# Copyright (c) 2013 OpenStack, LLC.
#
# Licensed under the Apache License, Version 2.0 (the "License");
# you may not use this file except in compliance with the License.
# You may obtain a copy of the License at
#
#    http://www.apache.org/licenses/LICENSE-2.0
#
# Unless required by applicable law or agreed to in writing, software
# distributed under the License is distributed on an "AS IS" BASIS,
# WITHOUT WARRANTIES OR CONDITIONS OF ANY KIND, either express or
# implied.
# See the License for the specific language governing permissions and
# limitations under the License.

from quantum.plugins.openvswitch.ovs_driver_api import OVSDriverAPI


class DummyOVSDriver(OVSDriverAPI):
    """
    Empty implementation of OVSDriverAPI. Used for common OVS plugin within
    Openstack
    """
    def create_tenant_network(self, network_id):
        pass

    def plug_host(self, network_id, segmentation_id, host_id):
        pass

    def unplug_host(self, network_id, segmentation_id, host_id):
        pass

<<<<<<< HEAD
    def delete_tenant_network(self, network_id):
        pass

    def get_tenant_network(self, networkd_id=None):
=======
    def delete_tenant_network(self, context, network_id):
>>>>>>> 827d829c
        pass<|MERGE_RESOLUTION|>--- conflicted
+++ resolved
@@ -31,12 +31,5 @@
     def unplug_host(self, network_id, segmentation_id, host_id):
         pass
 
-<<<<<<< HEAD
     def delete_tenant_network(self, network_id):
-        pass
-
-    def get_tenant_network(self, networkd_id=None):
-=======
-    def delete_tenant_network(self, context, network_id):
->>>>>>> 827d829c
         pass