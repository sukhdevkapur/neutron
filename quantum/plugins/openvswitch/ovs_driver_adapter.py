--- conflicted
+++ resolved
@@ -14,32 +14,21 @@
 # See the License for the specific language governing permissions and
 # limitations under the License.
 
-<<<<<<< HEAD
-import logging
-
-from quantum.common.exceptions import QuantumException
-=======
 from quantum.common import exceptions
 from quantum.openstack.common import cfg
->>>>>>> 827d829c
 from quantum.openstack.common import importutils
 from quantum.openstack.common import log as logging
 from quantum.plugins.openvswitch import ovs_db_v2
-<<<<<<< HEAD
-from quantum.plugins.openvswitch.common.config import cfg
-from quantum.plugins.openvswitch.drivers.dummy import DummyOVSDriver
-=======
 from quantum.plugins.openvswitch.drivers import dummy
->>>>>>> 827d829c
 
 
 LOG = logging.getLogger(__name__)
 
 OVS_DRIVER_OPTS = [
-    cfg.StrOpt('ovs_driver',
-               default=('quantum.plugins.openvswitch.drivers.'
-                        'dummy.DummyOVSDriver'),
-               help=_('OVS driver used as a backend.')),
+    cfg.ListOpt('ovs_drivers',
+                default=('quantum.plugins.openvswitch.drivers.'
+                         'dummy.DummyOVSDriver'),
+                help=_('OVS driver used as a backend.')),
     cfg.StrOpt('ovs_driver_segmentation_type',
                default='vlan',
                help=_('L2 segmentation type to be used on hardware routers. '
@@ -68,63 +57,47 @@
         config = cfg.CONF.OVS_DRIVER
 
         for opt in self.required_options:
-<<<<<<< HEAD
             if opt not in config or config[opt] is None:
-                msg = 'Required option %s is not set' % opt
+                msg = _('Required option %s is not set') % opt
                 LOG.error(msg)
                 raise OVSDriverConfigError(msg=msg)
 
         self._drivers = []
+        segm_type = config['ovs_driver_segmentation_type']
 
         # leave unique driver names
         ovs_drivers = self._unique(config['ovs_drivers'])
         for driver in ovs_drivers:
             ovs_driver_class = importutils.import_class(driver)
-            if ovs_driver_class is not DummyOVSDriver:
-                self._drivers.append(ovs_driver_class())
+            if ovs_driver_class is not dummy.DummyOVSDriver:
+                ovs_driver = ovs_driver_class()
+                ovs_driver.segmentation_type = segm_type
+                self._drivers.append(ovs_driver)
 
         if self._drivers:
             OVSDriverAdapter.drivers_available = True
-=======
-            if opt not in cfg.CONF.OVS_DRIVER:
-                msg = _('Required option %s is not set') % opt
-                LOG.error(msg)
-                raise OVSDriverConfigError(msg=msg)
-
-        driver_name = cfg.CONF.OVS_DRIVER['ovs_driver']
-        segm_type = cfg.CONF.OVS_DRIVER['ovs_driver_segmentation_type']
-
-        ovs_driver_class = importutils.import_class(driver_name)
-
-        self._driver = ovs_driver_class()
-        self._driver.segmentation_type = segm_type
-
-        OVSDriverAdapter.driver_available = (ovs_driver_class is
-                                             not dummy.DummyOVSDriver)
->>>>>>> 827d829c
 
     def on_port_create(self, context, port):
         if not self.drivers_available:
             return
 
         p = port['port']
+        host = p.get('hostname')
 
-        network_id = p['network_id']
-        binding = ovs_db_v2.get_network_binding(None, network_id)
-        segmentation_id = binding.segmentation_id
-<<<<<<< HEAD
-        hypervisor = p['hostname']
+        # If 'hostname' is not provided, the user has not booted nova instance
+        # yet, do nothing.
+        if host:
+            network_id = p['network_id']
+            binding = ovs_db_v2.get_network_binding(None, network_id)
+            segmentation_id = binding.segmentation_id
 
-        for driver in self._drivers:
-            driver.plug_host(network_id, segmentation_id, hypervisor)
+            for driver in self._drivers:
+                driver.plug_host(network_id, segmentation_id, host)
 
-    def on_port_delete(self, context, port):
-        pass
-=======
-        host = p['hostname']
->>>>>>> 827d829c
+        self._do_plug_host(port['port'])
 
-        self._driver.plug_host(network_id, segmentation_id, host)
+    def on_port_update(self, context, port):
+        self.on_port_create(context, port)
 
     def on_network_create(self, context, network):
         if not self.drivers_available:
